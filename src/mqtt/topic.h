/////////////////////////////////////////////////////////////////////////////
/// @file topic.h
/// Declaration of MQTT topic class
/// @date May 1, 2013
/// @author Frank Pagliughi
/////////////////////////////////////////////////////////////////////////////

/*******************************************************************************
 * Copyright (c) 2013-2016 Frank Pagliughi <fpagliughi@mindspring.com>
 *
 * All rights reserved. This program and the accompanying materials
 * are made available under the terms of the Eclipse Public License v1.0
 * and Eclipse Distribution License v1.0 which accompany this distribution.
 *
 * The Eclipse Public License is available at
 *    http://www.eclipse.org/legal/epl-v10.html
 * and the Eclipse Distribution License is available at
 *   http://www.eclipse.org/org/documents/edl-v10.php.
 *
 * Contributors:
 *    Frank Pagliughi - initial implementation and documentation
 *******************************************************************************/

#ifndef __mqtt_topic_h
#define __mqtt_topic_h

#include "MQTTAsync.h"
#include "mqtt/delivery_token.h"
#include "mqtt/message.h"
#include "mqtt/types.h"
#include <vector>

namespace mqtt {

class async_client;

/////////////////////////////////////////////////////////////////////////////

/**
 * Represents a topic destination, used for publish/subscribe messaging.
 */
class topic
{
	/** The topic name */
	string name_;

	/** The client to which this topic is connected */
	// TODO: Make this a smart pointer
	iasync_client* cli_;

public:
	/**
	 * A smart/shared pointer to this class.
	 */
	using ptr_t = std::shared_ptr<topic>;
	/**
	 * Construct an MQTT topic destination for messages.
	 * @param name
	 * @param cli
	 */
	topic(const string& name, iasync_client& cli) : name_{name}, cli_{&cli} {}
	/**
	 * Returns the name of the queue or topic.
	 * @return string
	 */
	string get_name() const { return name_; }
	/**
	 * Publishes a message on the topic.
	 * @param payload
	 * @param n
	 * @param qos
	 * @param retained
	 *
	 * @return delivery_token
	 */
	delivery_token_ptr publish(const void* payload, size_t n, int qos, bool retained);
	/**
	 * Publishes a message on the topic.
	 * @param payload
	 * @param qos
	 * @param retained
	 *
	 * @return delivery_token
	 */
<<<<<<< HEAD
	delivery_token_ptr publish(const std::string& payload, int qos, bool retained);
=======
	idelivery_token_ptr publish(const string& payload, int qos, bool retained);
>>>>>>> bd10292c
	/**
	 * Publishes the specified message to this topic, but does not wait for
	 * delivery of the message to complete.
	 * @param msg
	 * @return delivery_token
	 */
	delivery_token_ptr publish(const_message_ptr msg);
	/**
	 * Returns a string representation of this topic.
	 * @return string
	 */
	string to_str() const { return name_; }
};

/**
 * A shared pointer to the topic class.
 */
using topic_ptr = topic::ptr_t ;

/////////////////////////////////////////////////////////////////////////////
// end namespace mqtt
}

#endif		// __mqtt_topic_h
<|MERGE_RESOLUTION|>--- conflicted
+++ resolved
@@ -82,11 +82,7 @@
 	 *
 	 * @return delivery_token
 	 */
-<<<<<<< HEAD
-	delivery_token_ptr publish(const std::string& payload, int qos, bool retained);
-=======
-	idelivery_token_ptr publish(const string& payload, int qos, bool retained);
->>>>>>> bd10292c
+	delivery_token_ptr publish(const string& payload, int qos, bool retained);
 	/**
 	 * Publishes the specified message to this topic, but does not wait for
 	 * delivery of the message to complete.
