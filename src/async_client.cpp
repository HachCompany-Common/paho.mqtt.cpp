--- conflicted
+++ resolved
@@ -245,7 +245,7 @@
 }
 
 token_ptr async_client::connect(connect_options opts, void* userContext,
-								 iaction_listener& cb)
+								iaction_listener& cb)
 {
 	auto tok = token::create(*this, userContext, cb);
 	add_token(tok);
@@ -360,35 +360,23 @@
 // --------------------------------------------------------------------------
 // Publish
 
-<<<<<<< HEAD
-delivery_token_ptr async_client::publish(const std::string& topic, const void* payload,
-=======
-idelivery_token_ptr async_client::publish(const string& topic, const void* payload,
->>>>>>> bd10292c
-										  size_t n, int qos, bool retained)
+delivery_token_ptr async_client::publish(const string& topic, const void* payload,
+										 size_t n, int qos, bool retained)
 {
 	auto msg = make_message(payload, n, qos, retained);
 	return publish(topic, msg);
 }
 
-<<<<<<< HEAD
-delivery_token_ptr async_client::publish(const std::string& topic,
-=======
-idelivery_token_ptr async_client::publish(const string& topic,
->>>>>>> bd10292c
-										  const void* payload, size_t n,
-										  int qos, bool retained, void* userContext,
-										  iaction_listener& cb)
+delivery_token_ptr async_client::publish(const string& topic,
+										 const void* payload, size_t n,
+										 int qos, bool retained, void* userContext,
+										 iaction_listener& cb)
 {
 	auto msg = make_message(payload, n, qos, retained);
 	return publish(topic, msg, userContext, cb);
 }
 
-<<<<<<< HEAD
-delivery_token_ptr async_client::publish(const std::string& topic, const_message_ptr msg)
-=======
-idelivery_token_ptr async_client::publish(const string& topic, const_message_ptr msg)
->>>>>>> bd10292c
+delivery_token_ptr async_client::publish(const string& topic, const_message_ptr msg)
 {
 	auto tok = delivery_token::create(*this, topic, msg);
 	//tok->set_message(msg);
@@ -409,12 +397,8 @@
 	return tok;
 }
 
-<<<<<<< HEAD
-delivery_token_ptr async_client::publish(const std::string& topic, const_message_ptr msg,
-=======
-idelivery_token_ptr async_client::publish(const string& topic, const_message_ptr msg,
->>>>>>> bd10292c
-										  void* userContext, iaction_listener& cb)
+delivery_token_ptr async_client::publish(const string& topic, const_message_ptr msg,
+										 void* userContext, iaction_listener& cb)
 {
 	delivery_token_ptr tok = delivery_token::create(*this, topic, msg);
 	tok->set_user_context(userContext);
@@ -514,11 +498,7 @@
 	return tok;
 }
 
-<<<<<<< HEAD
-token_ptr async_client::subscribe(const std::string& topicFilter, int qos)
-=======
-itoken_ptr async_client::subscribe(const string& topicFilter, int qos)
->>>>>>> bd10292c
+token_ptr async_client::subscribe(const string& topicFilter, int qos)
 {
 	auto tok = token::create(*this, topicFilter);
 	add_token(tok);
@@ -535,13 +515,8 @@
 	return tok;
 }
 
-<<<<<<< HEAD
-token_ptr async_client::subscribe(const std::string& topicFilter, int qos,
-								  void* userContext, iaction_listener& cb)
-=======
-itoken_ptr async_client::subscribe(const string& topicFilter, int qos,
+token_ptr async_client::subscribe(const string& topicFilter, int qos,
 								   void* userContext, iaction_listener& cb)
->>>>>>> bd10292c
 {
 	auto tok = token::create(*this, topicFilter);
 	tok->set_user_context(userContext);
@@ -563,11 +538,7 @@
 // --------------------------------------------------------------------------
 // Unsubscribe
 
-<<<<<<< HEAD
-token_ptr async_client::unsubscribe(const std::string& topicFilter)
-=======
-itoken_ptr async_client::unsubscribe(const string& topicFilter)
->>>>>>> bd10292c
+token_ptr async_client::unsubscribe(const string& topicFilter)
 {
 	auto tok = token::create(*this, topicFilter);
 	add_token(tok);
@@ -631,12 +602,8 @@
 	return tok;
 }
 
-<<<<<<< HEAD
-token_ptr async_client::unsubscribe(const std::string& topicFilter,
-=======
-itoken_ptr async_client::unsubscribe(const string& topicFilter,
->>>>>>> bd10292c
-									 void* userContext, iaction_listener& cb)
+token_ptr async_client::unsubscribe(const string& topicFilter,
+									void* userContext, iaction_listener& cb)
 {
 	auto tok = token::create(*this, topicFilter);
 	tok->set_user_context(userContext);
