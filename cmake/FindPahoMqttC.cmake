# find the Paho MQTT C library
if(PAHO_WITH_SSL)
    set(_PAHO_MQTT_C_LIB_NAME paho-mqtt3as)
    find_package(OpenSSL REQUIRED)
else()
    set(_PAHO_MQTT_C_LIB_NAME paho-mqtt3a)
endif()

# add suffix when using static Paho MQTT C library variant 
if(PAHO_BUILD_STATIC)
    set(_PAHO_MQTT_C_LIB_NAME ${_PAHO_MQTT_C_LIB_NAME}-static)
endif()

if(PAHO_WITH_MQTT_C)
    # Build the paho.mqtt.c library from the submodule
    add_subdirectory(externals/paho-mqtt-c)
    add_library(PahoMqttC::PahoMqttC ALIAS ${_PAHO_MQTT_C_LIB_NAME})

<<<<<<< HEAD
    ## install paho.mqtt.c library (appending to PahoMqttCpp export)
    install(TARGETS ${_PAHO_MQTT_C_LIB_NAME} EXPORT PahoMqttCpp
        ARCHIVE DESTINATION ${CMAKE_INSTALL_LIBDIR}
        LIBRARY DESTINATION ${CMAKE_INSTALL_LIBDIR})

    find_path(PAHO_MQTT_C_INCLUDE_DIRS NAMES MQTTAsync.h 
        HINTS ${CMAKE_CURRENT_SOURCE_DIR}/externals/paho-mqtt-c/src)
else()
    find_library(PAHO_MQTT_C_LIBRARIES NAMES ${_PAHO_MQTT_C_LIB_NAME})
    unset(_PAHO_MQTT_C_LIB_NAME)
    find_path(PAHO_MQTT_C_INCLUDE_DIRS NAMES MQTTAsync.h)

    add_library(PahoMqttC::PahoMqttC UNKNOWN IMPORTED)
=======
if (NOT TARGET PahoMqttC::PahoMqttC)
    add_library(PahoMqttC::PahoMqttC UNKNOWN IMPORTED)
endif ()
>>>>>>> 62868ec2

    set_target_properties(PahoMqttC::PahoMqttC PROPERTIES
        IMPORTED_LOCATION "${PAHO_MQTT_C_LIBRARIES}"
        INTERFACE_INCLUDE_DIRECTORIES "${PAHO_MQTT_C_INCLUDE_DIRS}"
        IMPORTED_LINK_INTERFACE_LANGUAGES "C")
endif()

if(PAHO_WITH_SSL)
set_target_properties(PahoMqttC::PahoMqttC PROPERTIES
        INTERFACE_COMPILE_DEFINITIONS "OPENSSL=1"
        INTERFACE_LINK_LIBRARIES "OpenSSL::SSL;OpenSSL::Crypto")
endif()

include(FindPackageHandleStandardArgs)
find_package_handle_standard_args(PahoMqttC REQUIRED_VARS PAHO_MQTT_C_INCLUDE_DIRS)<|MERGE_RESOLUTION|>--- conflicted
+++ resolved
@@ -16,7 +16,6 @@
     add_subdirectory(externals/paho-mqtt-c)
     add_library(PahoMqttC::PahoMqttC ALIAS ${_PAHO_MQTT_C_LIB_NAME})
 
-<<<<<<< HEAD
     ## install paho.mqtt.c library (appending to PahoMqttCpp export)
     install(TARGETS ${_PAHO_MQTT_C_LIB_NAME} EXPORT PahoMqttCpp
         ARCHIVE DESTINATION ${CMAKE_INSTALL_LIBDIR}
@@ -30,11 +29,6 @@
     find_path(PAHO_MQTT_C_INCLUDE_DIRS NAMES MQTTAsync.h)
 
     add_library(PahoMqttC::PahoMqttC UNKNOWN IMPORTED)
-=======
-if (NOT TARGET PahoMqttC::PahoMqttC)
-    add_library(PahoMqttC::PahoMqttC UNKNOWN IMPORTED)
-endif ()
->>>>>>> 62868ec2
 
     set_target_properties(PahoMqttC::PahoMqttC PROPERTIES
         IMPORTED_LOCATION "${PAHO_MQTT_C_LIBRARIES}"
@@ -43,7 +37,7 @@
 endif()
 
 if(PAHO_WITH_SSL)
-set_target_properties(PahoMqttC::PahoMqttC PROPERTIES
+    set_target_properties(PahoMqttC::PahoMqttC PROPERTIES
         INTERFACE_COMPILE_DEFINITIONS "OPENSSL=1"
         INTERFACE_LINK_LIBRARIES "OpenSSL::SSL;OpenSSL::Crypto")
 endif()
